import Foundation

typealias GroupInfoDiff = (
    groupInfo: SHAssetGroupInfo,
    descriptorByAssetId: [GlobalIdentifier: any SHAssetDescriptor]
)

typealias GroupInfoDiff = (groupInfo: SHAssetGroupInfo, assetGlobalIdentifiers: [GlobalIdentifier])

///
/// Utility class to diff descriptors coming from `LocalServer` and `RemoteServer`
///
struct AssetDescriptorsDiff {
    
    ///
    /// In-memory representation of a state difference between two asset descriptors
    ///
    struct AssetVersionState {
        let globalIdentifier: String
        let localIdentifier: String
        let quality: SHAssetQuality
        let newUploadState: SHAssetDescriptorUploadState
    }
    
    let assetsRemovedOnRemote: [SHBackedUpAssetIdentifier]
    let stateDifferentOnRemote: [AssetVersionState]
    let groupInfoDifferentOnRemote: [String: GroupInfoDiff]
    let groupInfoRemovedOnRemote: [String]
    let userGroupChangesByAssetGid: [GlobalIdentifier: any SHDescriptorSharingInfo]
    let userGroupRemovalsByAssetGid: [GlobalIdentifier: [UserIdentifier: [String]]]
    
    
    ///
    /// Diffs the descriptors fetched from the server from the descriptors in the local cache.
    /// Handle the following cases:
    /// 1. The asset has been encrypted but not yet downloaded (so the server doesn't know about that asset yet)
    ///     -> needs to be kept as the user encryption secret is stored there
    /// 2. The descriptor exists on the server but not locally
    ///     -> It will be created locally, created in the ShareHistory or UploadHistory queue item by any DownloadOperation
    /// 3. The descriptor exists locally but not on the server
    ///     -> remove it as long as it's not case 1
    /// 4. The local upload state doesn't match the remote state
    ///     -> inefficient solution is to verify the asset is in S3. Efficient is to trust value on server
    ///
    /// - Parameters:
    ///   - server: the server descriptors to diff against
    ///   - local: the local descriptors
    /// - Returns: the diff
    ///
    static func generateUsing(remote remoteDescriptors: [any SHAssetDescriptor],
                              local localDescriptors: [any SHAssetDescriptor],
                              for user: SHAuthenticatedLocalUser) -> AssetDescriptorsDiff {
        
        ///
        /// STEP 1
        /// Remove descriptors for COMPLETED assets that are only local
        ///
        
        /// Set(remote+local) - Set(local) = stale assets only present in the local server -> to remove
        var onlyLocalAssets = localDescriptors
            .map({
                d in SHBackedUpAssetIdentifier(
                    globalIdentifier: d.globalIdentifier,
                    localIdentifier: d.localIdentifier
                )
            })
            .subtract(
                remoteDescriptors.map({
                    d in SHBackedUpAssetIdentifier(
                        globalIdentifier: d.globalIdentifier,
                        localIdentifier: d.localIdentifier
                    )
                })
            )
        
        if onlyLocalAssets.count > 0 {
            for localDescriptor in localDescriptors {
                let assetRef = SHBackedUpAssetIdentifier(
                    globalIdentifier: localDescriptor.globalIdentifier,
                    localIdentifier: localDescriptor.localIdentifier
                )
                if let index = onlyLocalAssets.firstIndex(of: assetRef) {
                    switch localDescriptor.uploadState {
                    case .notStarted, .started, .partial:
                        ///
                        /// Assets and its details (like the secrets) are stored locally at encryption time.
                        /// As this method can be called while an upload happens, all assets whose sender is this user,
                        /// that are not on the server yet, but are in the local server with state `.started`,
                        /// are assumed to be assets that the user is uploading but didn't start or where the upload is in flight.
                        /// `.partial` will be returned for instance when the low resultion is marked as uploaded but the high res isn't.
                        /// These will make it to the server eventually, if no errors.
                        /// Do not mark them as removed
                        ///
                        if localDescriptor.sharingInfo.sharedByUserIdentifier == user.identifier {
                            onlyLocalAssets.remove(at: index)
                        }
                    case .failed:
                        ///
                        /// Assets can be recorded on device but not on server, when uploading/sharing fails.
                        /// They will actually be intentionally deleted from server when that happens,
                        /// but marked as failed locally
                        ///
                        onlyLocalAssets.remove(at: index)
                    default:
                        break
                    }
                }
            }
        }
        
<<<<<<< HEAD
        var userIdsToAddToSharesByAssetGid = [GlobalIdentifier: ShareSenderReceivers]()
        var userIdsToRemoveFromSharesByAssetGid = [GlobalIdentifier: ShareSenderReceivers]()
        var groupInfoToUpdate = [String: GroupInfoDiff]()
        var groupInfoToRemove = Set<String>()
=======
        var userGroupChangesByAssetGid = [GlobalIdentifier: any SHDescriptorSharingInfo]()
        var userGroupRemovalsByAssetGid = [GlobalIdentifier: [UserIdentifier: [String]]]()
        var groupInfoToUpdate = [String: GroupInfoDiff]()
        var groupIdsToRemove = Set<String>()
        
        ///
        /// STEP 2
        /// - Determine all the user-group mapping changes
        /// - Determine all the groupInfo changes
        ///
>>>>>>> 4fa42992
        
        for remoteDescriptor in remoteDescriptors {
            guard remoteDescriptor.uploadState == .completed else {
                continue
            }
            
            ///
            /// If the descriptor exists on local, check if all users are listed in the share info
            /// If any user is missing add to the `userIdsToAddToSharesByAssetGid` portion of the diff
            /// a list of dictionaries `globalIdentifier` -> `(from:, groupIdByRecipientId:, groupInfoById:)`
            /// for all the missing `recipients`
            ///
            guard let correspondingLocalDescriptor = localDescriptors.first(
                where: { $0.globalIdentifier == remoteDescriptor.globalIdentifier }
            ) else {
                continue
            }
            
            for (userId, groupIds) in remoteDescriptor.sharingInfo.groupIdsByRecipientUserIdentifier {
                if Set(correspondingLocalDescriptor.sharingInfo.groupIdsByRecipientUserIdentifier[userId] ?? []) != Set(groupIds) {
                    if userGroupChangesByAssetGid[correspondingLocalDescriptor.globalIdentifier] == nil
                    {
                        userGroupChangesByAssetGid[remoteDescriptor.globalIdentifier] = SHGenericDescriptorSharingInfo(
                            sharedByUserIdentifier: remoteDescriptor.sharingInfo.sharedByUserIdentifier,
                            groupIdsByRecipientUserIdentifier: [userId: groupIds],
                            groupInfoById: remoteDescriptor.sharingInfo.groupInfoById
                        )
                    } else {
                        var newSharingInfo = userGroupChangesByAssetGid[remoteDescriptor.globalIdentifier]!.groupIdsByRecipientUserIdentifier
                        newSharingInfo[userId] = groupIds
                        userGroupChangesByAssetGid[remoteDescriptor.globalIdentifier] = SHGenericDescriptorSharingInfo(
                            sharedByUserIdentifier: remoteDescriptor.sharingInfo.sharedByUserIdentifier,
                            groupIdsByRecipientUserIdentifier: newSharingInfo,
                            groupInfoById: remoteDescriptor.sharingInfo.groupInfoById
                        )
                    }
                }
            }
            
            for (groupId, groupInfo) in remoteDescriptor.sharingInfo.groupInfoById {
                if let localGroupInfo = correspondingLocalDescriptor.sharingInfo.groupInfoById[groupId] {
                    if localGroupInfo.createdAt == groupInfo.createdAt,
                       localGroupInfo.createdBy == groupInfo.createdBy,
                       localGroupInfo.encryptedTitle == groupInfo.encryptedTitle,
                       localGroupInfo.createdFromThreadId == groupInfo.createdFromThreadId,
<<<<<<< HEAD
                       (localGroupInfo.invitedUsersPhoneNumbers ?? [:]).keys.sorted()
                        == (groupInfo.invitedUsersPhoneNumbers ?? [:]).keys.sorted() {
                        // They are the same
                    } else {
                        if groupInfoToUpdate[groupId] != nil {
                            groupInfoToUpdate[groupId]?.assetGlobalIdentifiers.append(remoteDescriptor.globalIdentifier)
                        } else {
                            groupInfoToUpdate[groupId] = (groupInfo: groupInfo, assetGlobalIdentifiers: [remoteDescriptor.globalIdentifier])
=======
                       Set((localGroupInfo.invitedUsersPhoneNumbers ?? [:]).keys)
                        == Set((groupInfo.invitedUsersPhoneNumbers ?? [:]).keys)
                    {
                        // They are the same
                    } else {
                        if groupInfoToUpdate[groupId] != nil {
                            groupInfoToUpdate[groupId]?.descriptorByAssetId[remoteDescriptor.globalIdentifier] = remoteDescriptor
                        } else {
                            groupInfoToUpdate[groupId] = (
                                groupInfo: groupInfo,
                                descriptorByAssetId: [remoteDescriptor.globalIdentifier: remoteDescriptor]
                            )
>>>>>>> 4fa42992
                        }
                    }
                } else {
                    if groupInfoToUpdate[groupId] != nil {
<<<<<<< HEAD
                        groupInfoToUpdate[groupId]?.assetGlobalIdentifiers.append(remoteDescriptor.globalIdentifier)
                    } else {
                        groupInfoToUpdate[groupId] = (groupInfo: groupInfo, assetGlobalIdentifiers: [remoteDescriptor.globalIdentifier])
=======
                        groupInfoToUpdate[groupId]?.descriptorByAssetId[remoteDescriptor.globalIdentifier] = remoteDescriptor
                    } else {
                        groupInfoToUpdate[groupId] = (
                            groupInfo: groupInfo,
                            descriptorByAssetId: [remoteDescriptor.globalIdentifier: remoteDescriptor]
                        )
>>>>>>> 4fa42992
                    }
                }
            }
        }
        
        ///
        /// STEP 3
        /// - Determine all the groups that were removed on server
        /// - Determine all users removed from assets on server
        ///
        
        for localDescriptor in localDescriptors {
            guard localDescriptor.uploadState == .completed else {
                continue
            }
            
            guard let remoteDescriptor = remoteDescriptors.first(
                where: { $0.globalIdentifier == localDescriptor.globalIdentifier }
            ) else {
                continue
            }
            
            for (userId, groupIds) in localDescriptor.sharingInfo.groupIdsByRecipientUserIdentifier {
                if remoteDescriptor.sharingInfo.groupIdsByRecipientUserIdentifier[userId] == nil {
                    userGroupRemovalsByAssetGid[localDescriptor.globalIdentifier] = [userId: groupIds]
                }
            }
            
            for groupId in localDescriptor.sharingInfo.groupInfoById.keys {
                if remoteDescriptor.sharingInfo.groupInfoById[groupId] == nil {
                    groupIdsToRemove.insert(groupId)
                }
            }
        }
        
        // TODO: Handle missing cases
        /// - Upload state changes?

        return AssetDescriptorsDiff(
            assetsRemovedOnRemote: onlyLocalAssets,
            stateDifferentOnRemote: [],
            groupInfoDifferentOnRemote: groupInfoToUpdate,
            groupInfoRemovedOnRemote: Array(groupIdsToRemove),
            userGroupChangesByAssetGid: userGroupChangesByAssetGid,
            userGroupRemovalsByAssetGid: userGroupRemovalsByAssetGid
        )
    }
}<|MERGE_RESOLUTION|>--- conflicted
+++ resolved
@@ -108,12 +108,6 @@
             }
         }
         
-<<<<<<< HEAD
-        var userIdsToAddToSharesByAssetGid = [GlobalIdentifier: ShareSenderReceivers]()
-        var userIdsToRemoveFromSharesByAssetGid = [GlobalIdentifier: ShareSenderReceivers]()
-        var groupInfoToUpdate = [String: GroupInfoDiff]()
-        var groupInfoToRemove = Set<String>()
-=======
         var userGroupChangesByAssetGid = [GlobalIdentifier: any SHDescriptorSharingInfo]()
         var userGroupRemovalsByAssetGid = [GlobalIdentifier: [UserIdentifier: [String]]]()
         var groupInfoToUpdate = [String: GroupInfoDiff]()
@@ -124,7 +118,6 @@
         /// - Determine all the user-group mapping changes
         /// - Determine all the groupInfo changes
         ///
->>>>>>> 4fa42992
         
         for remoteDescriptor in remoteDescriptors {
             guard remoteDescriptor.uploadState == .completed else {
@@ -170,16 +163,6 @@
                        localGroupInfo.createdBy == groupInfo.createdBy,
                        localGroupInfo.encryptedTitle == groupInfo.encryptedTitle,
                        localGroupInfo.createdFromThreadId == groupInfo.createdFromThreadId,
-<<<<<<< HEAD
-                       (localGroupInfo.invitedUsersPhoneNumbers ?? [:]).keys.sorted()
-                        == (groupInfo.invitedUsersPhoneNumbers ?? [:]).keys.sorted() {
-                        // They are the same
-                    } else {
-                        if groupInfoToUpdate[groupId] != nil {
-                            groupInfoToUpdate[groupId]?.assetGlobalIdentifiers.append(remoteDescriptor.globalIdentifier)
-                        } else {
-                            groupInfoToUpdate[groupId] = (groupInfo: groupInfo, assetGlobalIdentifiers: [remoteDescriptor.globalIdentifier])
-=======
                        Set((localGroupInfo.invitedUsersPhoneNumbers ?? [:]).keys)
                         == Set((groupInfo.invitedUsersPhoneNumbers ?? [:]).keys)
                     {
@@ -192,23 +175,16 @@
                                 groupInfo: groupInfo,
                                 descriptorByAssetId: [remoteDescriptor.globalIdentifier: remoteDescriptor]
                             )
->>>>>>> 4fa42992
                         }
                     }
                 } else {
                     if groupInfoToUpdate[groupId] != nil {
-<<<<<<< HEAD
-                        groupInfoToUpdate[groupId]?.assetGlobalIdentifiers.append(remoteDescriptor.globalIdentifier)
-                    } else {
-                        groupInfoToUpdate[groupId] = (groupInfo: groupInfo, assetGlobalIdentifiers: [remoteDescriptor.globalIdentifier])
-=======
                         groupInfoToUpdate[groupId]?.descriptorByAssetId[remoteDescriptor.globalIdentifier] = remoteDescriptor
                     } else {
                         groupInfoToUpdate[groupId] = (
                             groupInfo: groupInfo,
                             descriptorByAssetId: [remoteDescriptor.globalIdentifier: remoteDescriptor]
                         )
->>>>>>> 4fa42992
                     }
                 }
             }
