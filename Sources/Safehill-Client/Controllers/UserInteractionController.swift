--- conflicted
+++ resolved
@@ -102,186 +102,7 @@
         return recipientEncryptionDetails
     }
     
-<<<<<<< HEAD
-    public func deleteGroup(groupId: String, completionHandler: @escaping (Result<Void, Error>) -> ()) {
-        guard self.user as? SHAuthenticatedLocalUser != nil else {
-            completionHandler(.failure(SHLocalUserError.notAuthenticated))
-            return
-        }
-        
-        SHUserInteractionController.encryptionDetailsCache.evict(anchor: .group, anchorId: groupId)
-        self.serverProxy.deleteGroup(groupId: groupId, completionHandler: completionHandler)
-    }
-    
-    public func fetchThreadsInteractionsSummary() async throws -> [String: InteractionsThreadSummaryDTO] {
-        return try await self.serverProxy.topLevelThreadsInteractionsSummary()
-    }
-    
-    public func fetchGroupsInteractionsSummary() async throws -> [String: InteractionsGroupSummaryDTO] {
-        return try await self.serverProxy.topLevelGroupsInteractionsSummary()
-    }
-    
-    public func reloadLocalInteractionsSummary(
-        for groupId: String
-    ) async throws -> InteractionsGroupSummaryDTO {
-        return try await self.serverProxy.topLevelLocalInteractionsSummary(for: groupId)
-    }
-    
-    public func getAssets(
-        inThread threadId: String,
-        completionHandler: @escaping (Result<ConversationThreadAssetsDTO, Error>) -> ()
-    ) {
-        self.serverProxy.getAssets(inThread: threadId, completionHandler: completionHandler)
-    }
-    
-    public func retrieveCachedInteractions(
-        inThread threadId: String,
-        ofType type: InteractionType? = nil,
-        limit: Int,
-        completionHandler: @escaping (Result<any SHInteractionsCollectionProtocol, Error>) -> Void
-    ) {
-        self.serverProxy.retrieveLocalInteractions(
-            inThread: threadId,
-            ofType: type,
-            underMessage: nil,
-            before: nil,
-            limit: limit
-        ) { result in
-            switch result {
-            case .success(let interactionsGroup):
-                self.decryptMessages(in: interactionsGroup, for: .thread, anchorId: threadId) {
-                    processResult in
-                    switch processResult {
-                    case .success(let processedResult):
-                        let threadInteractions = SHConversationThreadInteractions(
-                            threadId: threadId, 
-                            messages: processedResult.messages,
-                            reactions: processedResult.reactions
-                        )
-                        completionHandler(.success(threadInteractions))
-                    case .failure(let error):
-                        log.error("failed to process interactions in thread \(threadId, privacy: .public)")
-                        completionHandler(.failure(error))
-                    }
-                }
-            case .failure(let error):
-                completionHandler(.failure(error))
-            }
-        }
-    }
-    
-    public func retrieveInteractions(
-        inGroup groupId: String,
-        ofType type: InteractionType? = nil,
-        underMessage messageId: String? = nil,
-        before: Date? = nil,
-        limit: Int,
-        completionHandler: @escaping (Result<any SHInteractionsCollectionProtocol, Error>) -> ()
-    ) {
-        self.retrieveInteractions(
-            inAnchor: .group,
-            anchorId: groupId,
-            ofType: type,
-            underMessage: messageId,
-            before: before,
-            limit: limit
-        ) { result in
-            switch result {
-            case .success(let res):
-                completionHandler(.success(res))
-            case .failure(let err):
-                completionHandler(.failure(err))
-            }
-        }
-    }
-    
-    public func retrieveInteractions(
-        inThread threadId: String,
-        ofType type: InteractionType? = nil,
-        underMessage messageId: String? = nil,
-        before: Date? = nil,
-        limit: Int,
-        completionHandler: @escaping (Result<any SHInteractionsCollectionProtocol, Error>) -> ()
-    ) {
-        self.retrieveInteractions(
-            inAnchor: .thread,
-            anchorId: threadId,
-            ofType: type,
-            underMessage: messageId,
-            before: before,
-            limit: limit
-        ) { result in
-            switch result {
-            case .success(let res):
-                completionHandler(.success(res as! SHConversationThreadInteractions))
-            case .failure(let err):
-                completionHandler(.failure(err))
-            }
-        }
-    }
-    
-    public func retrieveLocalInteraction(
-        inThread threadId: String,
-        withId interactionIdentifier: String,
-        completionHandler: @escaping (Result<any SHInteractionsCollectionProtocol, Error>) -> ()
-    ) {
-        self.serverProxy.retrieveLocalInteraction(
-            inThread: threadId,
-            withId: interactionIdentifier
-        ) { firstResult in
-            switch firstResult {
-            case .success(let localInteractionsGroup):
-                self.decryptMessages(
-                    in: localInteractionsGroup,
-                    for: .thread,
-                    anchorId: threadId
-                ) { secondResult in
-                    switch secondResult {
-                    case .success(let res):
-                        completionHandler(.success(res as! SHConversationThreadInteractions))
-                    case .failure(let err):
-                        completionHandler(.failure(err))
-                    }
-                }
-            case .failure(let error):
-                completionHandler(.failure(error))
-            }
-        }
-    }
-    
-    public func retrieveLocalInteraction(
-        inGroup groupId: String,
-        withId interactionIdentifier: String,
-        completionHandler: @escaping (Result<any SHInteractionsCollectionProtocol, Error>) -> ()
-    ) {
-        self.serverProxy.retrieveLocalInteraction(
-            inGroup: groupId,
-            withId: interactionIdentifier
-        ) { firstResult in
-            switch firstResult {
-            case .success(let localInteractionsGroup):
-                self.decryptMessages(
-                    in: localInteractionsGroup,
-                    for: .group,
-                    anchorId: groupId
-                ) { secondResult in
-                    switch secondResult {
-                    case .success(let res):
-                        completionHandler(.success(res))
-                    case .failure(let err):
-                        completionHandler(.failure(err))
-                    }
-                }
-            case .failure(let error):
-                completionHandler(.failure(error))
-            }
-        }
-    }
-    
-    private func decryptMessages(
-=======
     internal func decryptMessages(
->>>>>>> 4fa42992
         in interactionsGroup: InteractionsGroupDTO,
         for anchor: SHInteractionAnchor,
         anchorId: String,
