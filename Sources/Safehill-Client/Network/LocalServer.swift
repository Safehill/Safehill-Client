--- conflicted
+++ resolved
@@ -880,8 +880,6 @@
         completionHandler(.success(descriptors))
     }
     
-<<<<<<< HEAD
-=======
     func getEncryptedTitles(
         for groupIds: [String]? = nil
     ) throws -> [String: String] {
@@ -949,7 +947,6 @@
         )
     }
     
->>>>>>> 4fa42992
     func updateGroupIds(_ groupInfoById: [String: GroupInfoDiff],
                         completionHandler: @escaping (Result<Void, Error>) -> Void) {
         
@@ -967,16 +964,10 @@
         /// Update the USER STORE
         /// - invitations
         /// - remove invalid keys
-<<<<<<< HEAD
-        ///
-        
-        let invitationsWriteBatch = userStore.writeBatch()
-=======
         /// - update group titles
         ///
         
         let userStoreWriteBatch = userStore.writeBatch()
->>>>>>> 4fa42992
         var userStoreInvalidKeys = Set<String>()
         
         do {
@@ -1007,23 +998,15 @@
                         }),
                         requiringSecureCoding: true
                     )
-<<<<<<< HEAD
-                    invitationsWriteBatch.set(value: data, for: key)
-                } else {
-                    invitationsWriteBatch.set(value: nil, for: key)
-=======
                     userStoreWriteBatch.set(value: data, for: key)
                 } else {
                     userStoreWriteBatch.set(value: nil, for: key)
->>>>>>> 4fa42992
                 }
             }
         } catch {
             log.error("failed to update group invitations from remote to local server. \(error.localizedDescription)")
         }
         
-<<<<<<< HEAD
-=======
         for (groupId, diff) in groupInfoById {
             if let encryptedTitle = diff.groupInfo.encryptedTitle {
                 userStoreWriteBatch.set(
@@ -1033,7 +1016,6 @@
             }
         }
         
->>>>>>> 4fa42992
         if userStoreInvalidKeys.isEmpty == false {
             do {
                 let _ = try userStore.removeValues(for: Array(userStoreInvalidKeys))
@@ -1043,11 +1025,7 @@
         }
         
         do {
-<<<<<<< HEAD
-            try invitationsWriteBatch.write()
-=======
             try userStoreWriteBatch.write()
->>>>>>> 4fa42992
         } catch {
             log.error("failed to update invitations remote to local server. \(error.localizedDescription)")
         }
@@ -1114,52 +1092,6 @@
             }
         }
         
-<<<<<<< HEAD
-        let dispatchGroup = DispatchGroup()
-        
-        for (groupId, diff) in groupInfoById {
-            
-            dispatchGroup.enter()
-            
-            let assetGlobalIdsInGroup = diff.assetGlobalIdentifiers
-            
-            if let threadId = diff.groupInfo.createdFromThreadId {
-                self.getAssetDescriptors(
-                    forAssetGlobalIdentifiers: assetGlobalIdsInGroup,
-                    useCache: false
-                ) { result in
-                    switch result {
-                    case .failure(let error):
-                        log.error("failed to update group id thread id mapping from remote to local server for group \(groupId). \(error.localizedDescription)")
-                        
-                    case .success(let descriptors):
-                        for descriptor in descriptors {
-                            guard let addedAt = diff.groupInfo.createdAt?.iso8601withFractionalSeconds else {
-                                log.error("Group information doesn't include creation data. Skipping")
-                                continue
-                            }
-                            
-                            let key = "\(SHInteractionAnchor.thread.rawValue)::\(threadId)::\(groupId)::\(descriptor.globalIdentifier)::photoMessage"
-                            let value = DBSecureSerializableConversationThreadAsset(
-                                globalIdentifier: descriptor.globalIdentifier,
-                                addedByUserIdentifier: descriptor.sharingInfo.sharedByUserIdentifier,
-                                addedAt: addedAt,
-                                groupId: groupId
-                            )
-                            do {
-                                let serializedData = try NSKeyedArchiver.archivedData(withRootObject: value, requiringSecureCoding: true)
-                                assetStoreWriteBatch.set(value: serializedData, for: key)
-                            } catch {
-                                log.critical("error serializing photoMessage in DB. \(error.localizedDescription)")
-                            }
-                        }
-                    }
-                    dispatchGroup.leave()
-                }
-            } else {
-                var condition = KBGenericCondition(value: false)
-                for assetId in assetGlobalIdsInGroup {
-=======
         for (groupId, diff) in groupInfoById {
             
             if let threadId = diff.groupInfo.createdFromThreadId {
@@ -1186,37 +1118,11 @@
             } else {
                 var condition = KBGenericCondition(value: false)
                 for assetId in diff.descriptorByAssetId.keys {
->>>>>>> 4fa42992
                     condition = condition.or(
                         KBGenericCondition(.endsWith, value: "\(groupId)::\(assetId)::photoMessage")
                     )
                 }
                 
-<<<<<<< HEAD
-                assetStore.removeValues(forKeysMatching: condition) { result in
-                    switch result {
-                    case .failure(let error):
-                        log.error("failed to update group id thread id mapping from remote to local server for group \(groupId). \(error.localizedDescription)")
-                        
-                    case .success:
-                        break
-                    }
-                    
-                    dispatchGroup.leave()
-                }
-            }
-        }
-        
-        dispatchGroup.notify(queue: .global()) {
-            do {
-                try assetStoreWriteBatch.write()
-            } catch {
-                log.error("failed to update groupIds from remote to local server. \(error.localizedDescription)")
-            }
-            
-            completionHandler(.success(()))
-        }
-=======
                 do {
                     let _ = try assetStore.removeValues(forKeysMatching: condition)
                 } catch {
@@ -1232,7 +1138,6 @@
         }
         
         completionHandler(.success(()))
->>>>>>> 4fa42992
     }
     
     func removeGroupIds(_ groupIds: [String],
