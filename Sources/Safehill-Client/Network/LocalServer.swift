--- conflicted
+++ resolved
@@ -4195,21 +4195,10 @@
         completionHandler(.failure(SHHTTPError.ServerError.notImplemented))
     }
     
-<<<<<<< HEAD
-    func requestAccessToGroup(with groupId: String) async throws {
-        throw SHHTTPError.ServerError.notImplemented
-    }
-    
-    func requestAccessToThread(with threadId: String) async throws {
-        throw SHHTTPError.ServerError.notImplemented
-    }
-    
-=======
     func requestAccess(
         toGroupId: String,
         completionHandler: @escaping (Result<Void, Error>) -> ()
     ) {
         completionHandler(.failure(SHHTTPError.ServerError.notImplemented))
     }
->>>>>>> 4fa42992
 }