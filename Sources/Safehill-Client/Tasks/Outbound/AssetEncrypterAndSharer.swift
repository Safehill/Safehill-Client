--- conflicted
+++ resolved
@@ -249,53 +249,6 @@
                 /// Otherwise start sharing and inviting
                 ///
                 
-<<<<<<< HEAD
-                if shareRequest.isBackground == false {
-                    self.initializeGroupAndThread(
-                        shareRequest: shareRequest,
-                        skipThreadCreation: false,
-                        qos: qos
-                    ) { result in
-                        switch result {
-                        case .failure(let error):
-                            self.log.error("failed to initialize thread or group. \(error.localizedDescription)")
-                            // Mark as failed on any other error
-                            handleError(error)
-                        case .success:
-                            self.share(
-                                shareableEncryptedAsset,
-                                from: shareRequest,
-                                queueItem: item
-                            ) {
-                                result in
-                                
-                                switch result {
-                                case .success:
-                                    do {
-                                        // Ingest into the graph
-                                        try SHKGQuery.ingestShare(
-                                            of: globalIdentifier,
-                                            from: self.user.identifier,
-                                            to: shareRequest.sharedWith.map({ $0.identifier })
-                                        )
-                                    } catch {
-                                        self.log.warning("failed to update the local graph with sharing information")
-                                    }
-                                    
-                                    /// After remote sharing is successful, add `receiver::` rows in local server
-                                    self.serverProxy.shareAssetLocally(
-                                        shareableEncryptedAsset,
-                                        asPhotoMessageInThreadId: shareRequest.asPhotoMessageInThreadId
-                                    ) { _ in }
-                                    
-                                    completionHandler(.success(()))
-                                    
-                                case .failure(let error):
-                                    handleError(error)
-                                }
-                            }
-                        }
-=======
                 if shareRequest.isOnlyInvitingUsers == false {
                     do {
                         try await assetSharingController.shareAsset(
@@ -322,7 +275,6 @@
                         
                     case.success:
                         handleSuccess()
->>>>>>> 4fa42992
                     }
                 }
             }
